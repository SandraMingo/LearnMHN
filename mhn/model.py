"""
This submodule contains classes to represent Mutual Hazard Networks
"""
# author(s): Y. Linda Hu, Stefan Vocht

from __future__ import annotations

<<<<<<< HEAD
from numpy.core.multiarray import array as array

from .original import Likelihood
from .ssr import state_space_restriction

=======
>>>>>>> ad818a48
import numpy as np
import pandas as pd
import json
import matplotlib.pyplot as plt
from typing import Union, Optional
import matplotlib
import matplotlib.axes
import matplotlib.colors as colors
import warnings

from . import utilities
from .training import likelihood_cmhn
import warnings


<<<<<<< HEAD
from scipy.linalg.blas import dcopy, dscal, daxpy
from math import factorial


def Q_from_log_theta(log_theta: np.typing.ArrayLike, diag: bool = True):
    """This function returns the rate matrix Q_Theta of an MHN.

    Args:
        log_theta (np.typing.ArrayLike): Logarithmic Theta Matrix parametrizing the rate matrix.
        diag (bool, optional): Whether to include the diagonal of the matrix. Defaults to True.

    Returns:
        np.array: Q_Theta
    """
    n = log_theta.shape[0]

    def bi(x: int):
        bi = np.array(list(np.binary_repr(x)), dtype=int)
        ze = np.zeros(n)
        ze[-len(bi):] = bi
        return ze

    Q = np.zeros((1 << n, 1 << n))
    for i in range(1 << n):
        for y, b_y in enumerate(reversed(bi(i))):
            if b_y == 0:
                Q[i + (1 << y)][i] = np.exp(log_theta[y][y] + sum(log_theta[y][x]
                                                                  for x in np.nonzero(bi(i))[0]))
    if diag:
        Q = Q - np.diag(Q.sum(axis=0))

    return Q


class bits_fixed_n:
    """
    Iterator over integers whose binary representation has a fixed number of 1s, in lexicographical order

    :param n: How many 1s there should be
    :param k: How many bits the integer should have
    """

    def __init__(self, n, k):
        self.v = int("1"*n, 2)
        self.stop_no = int("1"*n + "0"*(k-n), 2)
        self.stop = False

    def __iter__(self):
        return self

    def __next__(self):
        if self.stop:
            raise StopIteration
        if self.v == self.stop_no:
            self.stop = True
        t = (self.v | (self.v - 1)) + 1
        w = t | ((((t & -t)) // (self.v & (-self.v)) >> 1) - 1)
        self.v, w = w, self.v
        return w


class MHN:
=======
class cMHN:
>>>>>>> ad818a48
    """
    This class represents a classical Mutual Hazard Network.
    """

    def __init__(self, log_theta: np.array, events: list[str] = None, meta: dict = None):
        """
        :param log_theta: logarithmic values of the theta matrix representing the cMHN
        :param events: (optional) list of strings containing the names of the events considered by the cMHN
        :param meta: (optional) dictionary containing metadata for the cMHN, e.g. parameters used to train the model
        """
        n = log_theta.shape[1]
        self.log_theta = log_theta
        if events is not None and len(events) != n:
            raise ValueError(
                f"the number of events ({len(events)}) does not align with the shape of log_theta ({n}x{n})")
        self.events = events
        self.meta = meta

    def sample_artificial_data(self, sample_num: int, as_dataframe: bool = False) -> np.ndarray | pd.DataFrame:
        """
        Returns artificial data sampled from this cMHN. Random values are generated with numpy, use np.random.seed()
        to make results reproducible.

        :param sample_num: number of samples in the generated data
        :param as_dataframe: if True, the data is returned as a pandas DataFrame, else as a numpy matrix

        :returns: array or DataFrame with samples as rows and events as columns
        """
<<<<<<< HEAD
        art_data = Likelihood.sample_artificial_data(
=======
        art_data = utilities.sample_artificial_data(
>>>>>>> ad818a48
            self.log_theta, sample_num)
        if as_dataframe:
            df = pd.DataFrame(art_data)
            if self.events is not None:
                df.columns = self.events
            return df
        else:
            return art_data

    def sample_trajectories(self, trajectory_num: int, initial_state: np.ndarray | list[str],
                            output_event_names: bool = False) -> tuple[list[list[int | str]], np.ndarray]:
        """
        Simulates event accumulation using the Gillespie algorithm.

        :param trajectory_num: Number of trajectories sampled by the Gillespie algorithm
        :param initial_state: Initial state from which the trajectories start. Can be either a numpy array containing 0s and 1s, where each entry represents an event being present (1) or not (0),
        or a list of strings, where each string is the name of an event. The later can only be used if events were specified during creation of the cMHN object.
        :param output_event_names: If True, the trajectories are returned as lists containing the event names, else they contain the event indices

        :return: A tuple: first element as a list of trajectories, the second element contains the observation times of each trajectory
        """
        if type(initial_state) is np.ndarray:
            initial_state = initial_state.astype(np.int32)
            if initial_state.size != self.log_theta.shape[1]:
                raise ValueError(
                    f"The initial state must be of size {self.log_theta.shape[1]}")
            if not set(initial_state.flatten()).issubset({0, 1}):
                raise ValueError(
                    "The initial state array must only contain 0s and 1s")
        else:
            init_state_copy = list(initial_state)
            initial_state = np.zeros(self.log_theta.shape[1], dtype=np.int32)
            if len(init_state_copy) != 0 and self.events is None:
                raise RuntimeError(
                    "You can only use event names for the initial state, if event was set during initialization of the cMHN object"
                )

            for event in init_state_copy:
                index = self.events.index(event)
                initial_state[index] = 1

        trajectory_list, observation_times = utilities.gillespie(
            self.log_theta, initial_state, trajectory_num)

        if output_event_names:
            if self.events is None:
                raise ValueError(
                    "output_event_names can only be set to True, if events was set for the cMHN object")
            trajectory_list = list(map(
                lambda trajectory: list(map(
                    lambda event: self.events[event],
                    trajectory
                )),
                trajectory_list
            ))

        return trajectory_list, observation_times

    def compute_marginal_likelihood(self, state: np.ndarray) -> float:
        """
        Computes the likelihood of observing a given state, where we consider the observation time to be an
        exponential random variable with mean 1.

        :param state: a 1d numpy array (dtype=np.int32) containing 0s and 1s, where each entry represents an event being present (1) or not (0)

        :returns: the likelihood of observing the given state according to this cMHN
        """
        if not set(state.flatten()).issubset({0, 1}):
            raise ValueError("The state array must only contain 0s and 1s")
        mutation_num = np.sum(state)
        nx = 1 << mutation_num
        p0 = np.zeros(nx)
        p0[0] = 1
<<<<<<< HEAD
        p_th = state_space_restriction.compute_restricted_inverse(
=======
        p_th = likelihood_cmhn.compute_restricted_inverse(
>>>>>>> ad818a48
            self.log_theta, state, p0, False)
        return p_th[-1]

    def compute_next_event_probs(self, state: np.ndarray, as_dataframe: bool = False,
                                 allow_observation: bool = False) -> np.ndarray | pd.DataFrame:
        """
        Compute the probability for each event that it will be the next one to occur given the current state.

        :param state: a 1d numpy array (dtype=np.int32) containing 0s and 1s, where each entry represents an event being present (1) or not (0)
        :param as_dataframe: if True, the result is returned as a pandas DataFrame, else as a numpy array
        :param allow_observation: if True, the observation event can happen before any other event -> the probabilities of the remaining events will not add up to 100%

        :returns: array or DataFrame that contains the probability for each event that it will be the next one to occur

        :raise ValueError: if the number of events in state does not align with the number of events modeled by this cMHN object
        """
        n = self.log_theta.shape[1]
        if n != state.shape[0]:
            raise ValueError(
                f"This cMHN object models {n} events, but state contains {state.shape[0]}")
        if allow_observation:
            observation_rate = self._get_observation_rate(state)
        else:
            observation_rate = 0
        result = utilities.compute_next_event_probs(
            self.log_theta, state, observation_rate)
        if not as_dataframe:
            return result
        df = pd.DataFrame(result)
        df.columns = ["PROBS"]
        if self.events is not None:
            df.index = self.events
        return df

    def _get_observation_rate(self, state: np.ndarray) -> float:
        return 1.

    def save(self, filename: str):
        """
        Save the cMHN in a CSV file. If metadata is given, it will be stored in a separate JSON file.

        :param filename: name of the CSV file, JSON will be named accordingly
        """
        pd.DataFrame(self.log_theta, columns=self.events,
                     index=self.events).to_csv(f"{filename}")
        if self.meta is not None:
            json_serializable_meta = {}
            # check if objects in self.meta are JSON serializable, if not, convert them to a string
            for meta_key, meta_value in self.meta.items():
                try:
                    json.dumps(meta_value)
                    json_serializable_meta[meta_key] = meta_value
                except TypeError:
                    json_serializable_meta[meta_key] = str(meta_value)
            with open(f"{filename[:-4]}_meta.json", "w") as file:
                json.dump(json_serializable_meta, file, indent=4)

    @classmethod
    def load(cls, filename: str, events: list[str] = None) -> cMHN:
        """
        Load an cMHN object from a CSV file.

        :param filename: name of the CSV file
        :param events: list of strings containing the names of the events considered by the cMHN

        :returns: cMHN object
        """
        df = pd.read_csv(f"{filename}", index_col=0)
        if events is None and (df.columns != pd.Index([str(x) for x in range(len(df.columns))])).any():
            events = df.columns.to_list()
        try:
            with open(f"{filename[:-4]}_meta.json", "r") as file:
                meta = json.load(file)
        except FileNotFoundError:
            meta = None
        return cls(np.array(df), events=events, meta=meta)

    def get_restr_diag(self, state: np.array) -> np.array:
        """Get the diagonal of the state-space-restricted Q_Theta matrix.

        Args:
            state (np.array): State (binary, dtype int32) which should be considered for the
            state space restriction. Shape (n,) with n the number of total events.

        Returns:
            np.array: Diagonal of the state-space-restricted Q_Theta matrix. Shape (2^k,) with
            k the number of 1s in state
        """
        k = state.sum()
        nx = 1 << k
        n = self.log_theta.shape[0]
        diag = np.zeros(nx)
        subdiag = np.zeros(nx)

        for i in range(n):

            current_length = 1
            subdiag[0] = 1
            # compute the ith subdiagonal of Q
            for j in range(n):
                if state[j]:
                    exp_theta = np.exp(self.log_theta[i, j])
                    if i == j:
                        exp_theta *= -1
                        dscal(n=current_length, a=exp_theta, x=subdiag, incx=1)
                        dscal(n=current_length, a=0,
                              x=subdiag[current_length:], incx=1)
                    else:
                        dcopy(n=current_length, x=subdiag, incx=1,
                              y=subdiag[current_length:], incy=1)
                        dscal(n=current_length, a=exp_theta,
                              x=subdiag[current_length:], incx=1)

                    current_length *= 2

                elif i == j:
                    exp_theta = - np.exp(self.log_theta[i, j])
                    dscal(n=current_length, a=exp_theta, x=subdiag, incx=1)

            # add the subdiagonal to dg
            daxpy(n=nx, a=1, x=subdiag, incx=1, y=diag, incy=1)
        return diag

    def order_likelihood(self, sigma: tuple[int]) -> float:
        """Marginal likelihood of an order of events.

        Args:
            sigma (tuple[int]): Tuple of integers where the integers represent the events. 

        Returns:
            float: Marginal likelihood of observing sigma.
        """
        events = np.zeros(self.log_theta.shape[0], dtype=np.int32)
        events[sigma] = 1
        sigma = np.array(sigma)
        pos = np.argsort(np.argsort(sigma))
        restr_diag = self.get_restr_diag(state=events)
        return np.exp(sum((self.log_theta[x_i, sigma[:n_i]].sum() + self.log_theta[x_i, x_i]) for n_i, x_i in enumerate(sigma))) \
            / np.prod([1 - restr_diag[(1 << pos)[:i].sum()] for i in range(len(sigma) + 1)])

    def likeliest_order(self, state: np.array, normalize: bool = False) -> tuple[float, np.array]:
        """Returns the likeliest order in which a given state accumulated according to the MHN.

        Args:
            state (np.array):  State (binary, dtype int32), shape (n,) with n the number of total
            events.
            normalize (bool, optional): Whether to normalize among all possible accumulation orders.
            Defaults to False.

        Returns:
            tuple[float, np.array]: Likelihood of the likeliest accumulation order and the order itself.  
        """
        restr_diag = self.get_restr_diag(state=state)
        log_theta = self.log_theta[state.astype(bool)][:, state.astype(bool)]

        k = state.sum()
        # {state: highest path probability to this state}
        A = {0: 1/(1-restr_diag[0])}
        # {state: path with highest probability to this state}
        B = {0: []}
        for i in range(1, k+1):         # i is the number of events
            A_new = dict()
            B_new = dict()
            for st in bits_fixed_n(n=i, k=k):
                A_new[st] = -1
                state_events = np.array(
                    [i for i in range(k) if (1 << i) | st == st])  # events in state
                for e in state_events:
                    # numerator in Gotovos formula
                    num = np.exp(log_theta[e, state_events].sum())
                    pre_st = st - (1 << e)
                    if A[pre_st] * num > A_new[st]:
                        A_new[st] = A[pre_st] * num
                        B_new[st] = B[pre_st].copy()
                        B_new[st].append(e)
                A_new[st] /= (1-restr_diag[st])
            A = A_new
            B = B_new
        i = (1 << k) - 1
        if normalize:
            A[i] /= self.compute_marginal_likelihood(state=state)
        return (A[i], np.arange(self.log_theta.shape[0])[state.astype(bool)][B[i]])

    def m_likeliest_orders(self, state: np.array, m: int, normalize: bool = False) -> tuple[np.array, np.array]:
        """Returns the m likeliest orders in which a given state accumulated according to the MHN.

        Args:
            state (np.array):  State (binary, dtype int32), shape (n,) with n the number of total
            events.
            m (int): Number of likeliest orders to compute.
            normalize (bool, optional): Whether to normalize among all possible accumulation orders.
            Defaults to False.

        Returns:
            tuple[np.array, np.array]: Array of likelihoods of the likeliest accumulation order and
            array of the order itself.
        """
        restr_diag = self.get_restr_diag(state=state)
        log_theta = self.log_theta[state.astype(bool)][:, state.astype(bool)]

        k = state.sum()
        # {state: highest path probability to this state}
        A = {0: np.array(1/(1-restr_diag[0]))}
        # {state: path with highest probability to this state}
        B = {0: np.empty(0, dtype=int)}
        for i in range(1, k+1):                     # i is the number of events
            _m = min(factorial(i - 1), m)
            A_new = dict()
            B_new = dict()
            for st in bits_fixed_n(n=i, k=k):
                A_new[st] = np.zeros(i * _m)
                B_new[st] = np.zeros((i * _m, i), dtype=int)
                state_events = np.array(
                    [i for i in range(k) if 1 << i | st == st])  # events in state
                for j, e in enumerate(state_events):
                    # numerator in Gotovos formula
                    num = np.exp(log_theta[e, state_events].sum())
                    pre_st = st - (1 << e)
                    A_new[st][j * _m: (j + 1) * _m] = num * A[pre_st]
                    B_new[st][j * _m: (j + 1) * _m, :-1] = B[pre_st]
                    B_new[st][j * _m: (j + 1) * _m, -1] = e
                sorting = A_new[st].argsort()[::-1][:m]
                A_new[st] = A_new[st][sorting]
                B_new[st] = B_new[st][sorting]
                A_new[st] /= (1-restr_diag[st])
            A = A_new
            B = B_new
        i = (1 << k) - 1
        if normalize:
            A[i] /= self.compute_marginal_likelihood(state=state)
        return (A[i], (np.arange(self.log_theta.shape[0])[state.astype(bool)])[B[i].flatten()].reshape(-1, k))

    def __str__(self):
        if isinstance(self.meta, dict):
            meta_data_string = '\n'.join(
                [f'{key}:\n{value}\n' for key, value in self.meta.items()])
        else:
            meta_data_string = "None"
        return f"EVENTS: \n{self.events}\n\n" \
               f"THETA IN LOG FORMAT: \n {self.log_theta}\n\n" \
               f"ADDITIONAL METADATA: \n\n{meta_data_string}"

    def plot(
            self,
            cmap_thetas: Union[str, matplotlib.colors.Colormap] = "RdBu_r",
            cmap_brs: Union[str, matplotlib.colors.Colormap] = "Greens",
            colorbar: bool = True,
            annot: Union[float, bool] = 0.1,
            ax: Optional[np.arraymatplotlib.axes.Axes] = None,
            logarithmic: bool = True
    ) -> tuple[matplotlib.image.AxesImage, matplotlib.image.AxesImage, matplotlib.colorbar.Colorbar, matplotlib.colorbar.Colorbar] | tuple[matplotlib.image.AxesImage, matplotlib.image.AxesImage]:
        """
        Plots the theta matrix.

        Args:
            cmap_thetas (Union[str, matplotlib.colors.Colormap], optional):
                Colormap to use for thetas. Defaults to "RdBu_r".
            cmap_brs (Union[str, matplotlib.colors.Colormap], optional):
                Colormap to use for the base rates. Defaults to "Greens".
            colorbar (bool, optional):
                Whether to display the colorbars. Defaults to True.
            annot (Union[float, bool], optional):
                If boolean, either all or no annotations are displayed. If numerical, displays
                annotations for all effects greater than this threshold in the logarithmic theta matrix.
                Defaults to 0.1.
            ax (Optional[matplotlib.axes.Axes], optional):
                Matplotlib axes to plot on. Defaults to None.
            logarithmic (bool, optional):
                If set to True, plots the logarithmic theta matrix, else plots the exponential theta matrix.
                Defaults to True.

        Returns:
            tuple[matplotlib.image.AxesImage, matplotlib.image.AxesImage, matplotlib.colorbar.Colorbar, matplotlib.colorbar.Colorbar] | tuple[matplotlib.image.AxesImage, matplotlib.image.AxesImage]:
                If colorbar is True, returns the two heatmaps and the two colorbars. Else, returns only the two axes images.
        """

        # raise warning that the threshold is applied to the logarithmic values
        if isinstance(annot, float) and not logarithmic:
            warnings.warn(
                f"The annotation threshold of {annot} is applied to the logarithmic theta, not the exponential values. " +
                f"thetas with |exp(theta)| < {annot} are hidden.")

        # configure basic plot setup
        n_col = 3 if colorbar else 2
        dim_theta_0 = self.log_theta.shape[0]
        dim_theta_1 = self.log_theta.shape[1]
        figsize = (
            dim_theta_1 * 0.35 +
            (3.2 if colorbar else 1.8),
            dim_theta_0 * 0.35 + 1)
        width_ratios = [4, dim_theta_1 + 6,
                        3] if colorbar else [4, dim_theta_1 + 3]

        # create axes object if not provided
        if ax is None:
            _, ax = plt.subplots(
                1, n_col,
                figsize=figsize,
                width_ratios=width_ratios,
                sharey=True,
                layout="tight")
        else:
            # check if ax is n_col dimensional
            if not isinstance(ax, np.ndarray) or ax.shape != (n_col,):
                # warn and create new axes object
                warnings.warn(
                    f"Provided axes object is not {n_col}-dimensional, creating new axes object")
                _, ax = plt.subplots(
                    1, n_col,
                    figsize=figsize,
                    width_ratios=width_ratios,
                    sharey=True,
                    layout="tight")

        # name axes
        ax_brs, ax_theta = ax[:2]

        # get base rates
        base_rates = np.diag(self.log_theta).reshape(-1, 1)
        if not logarithmic:
            base_rates = np.exp(base_rates)

        # plot thetas
        if logarithmic:
            _max_th = np.abs(self.log_theta).max()
            theta = self.log_theta.copy()
            np.fill_diagonal(theta, 0)
            im_brs = ax_brs.imshow(
                base_rates,
                cmap=cmap_brs)
            im_thetas = ax_theta.imshow(
                theta,
                cmap=cmap_thetas,
                vmin=-_max_th, vmax=_max_th)
        else:
            _max_th = np.exp(
                np.abs(self.log_theta - np.diag(self.log_theta)).max())
            _max_br = np.exp(np.abs(np.diag(self.log_theta)).max())
            theta = np.exp(self.log_theta)
            np.fill_diagonal(theta, 1)
            im_brs = ax_brs.imshow(
                base_rates,
                norm=colors.LogNorm(vmin=1 / _max_br, vmax=_max_br),
                cmap=cmap_brs)
            im_thetas = ax_theta.imshow(
                theta,
                norm=colors.LogNorm(vmin=1 / _max_th, vmax=_max_th),
                cmap=cmap_thetas)

        # style the plot ticks
        ax_brs.tick_params(length=0)
        ax_brs.set_yticks(
            np.arange(0, dim_theta_0, 1),
            (self.events or list(range(dim_theta_1))) +
            (["Observation"] if
             dim_theta_0 == dim_theta_1 + 1
             else []))
        ax_brs.set_xticks([0], ["Base Rate"])
        ax_brs.tick_params(axis="x", rotation=90)

        ax_theta.tick_params(length=0)
        ax_theta.set_yticks(
            np.arange(0, dim_theta_0, 1),
            (self.events or list(range(dim_theta_1))) +
            (["Observation"] if
             dim_theta_0 == dim_theta_1 + 1
             else []))
        ax_theta.set_xticks(
            np.arange(0, dim_theta_1, 1),
            self.events)
        ax_theta.tick_params(axis="x", rotation=90)

        ax_theta.set_ylim((dim_theta_0 - 0.5, -0.5))

        # add annotations
        if annot:
            for i in range(dim_theta_1):
                _ = ax_brs.text(
                    0, i, np.around(base_rates[i, 0], decimals=2),
                    ha="center", va="center", fontsize=8)
            for i in range(dim_theta_0):
                for j in range(dim_theta_1):
                    if not i == j and \
                            (annot is True
                             or np.abs(self.log_theta[i, j]) >= annot):
                        _ = ax_theta.text(
                            j, i, np.around(theta[i, j], decimals=2),
                            ha="center", va="center", fontsize=8)

        # add colorbars
        if colorbar:
            ax_cbar = ax[2]
            ax_cbar.axis("off")
            cbar_brs = plt.colorbar(
                im_brs, ax=ax_cbar, orientation="horizontal", aspect=3)
            cbar_thetas = plt.colorbar(
                im_thetas, ax=ax_cbar, orientation="horizontal", aspect=3)

        if colorbar:
            return im_brs, im_thetas, cbar_thetas, cbar_brs
        else:
            return im_brs, im_thetas


class oMHN(cMHN):
    """
    This class represents an oMHN.
    """

    def sample_artificial_data(self, sample_num: int, as_dataframe: bool = False) -> np.ndarray | pd.DataFrame:
        """
        Returns artificial data sampled from this oMHN. Random values are generated with numpy, use np.random.seed()
        to make results reproducible.

        :param sample_num: number of samples in the generated data
        :param as_dataframe: if True, the data is returned as a pandas DataFrame, else numpy matrix

        :returns: array or DataFrame with samples as rows and events as columns
        """
        return self.get_equivalent_classical_mhn().sample_artificial_data(sample_num, as_dataframe)

    def compute_marginal_likelihood(self, state: np.ndarray) -> float:
        """
        Computes the likelihood of observing a given state, where we consider the observation time to be an
        exponential random variable with mean 1.

        :param state: a 1d numpy array (dtype=np.int32) containing 0s and 1s, where each entry represents an event being present (1) or not (0)

        :returns: the likelihood of observing the given state according to this oMHN
        """
        return self.get_equivalent_classical_mhn().compute_marginal_likelihood(state)

    def get_equivalent_classical_mhn(self) -> cMHN:
        """
        This method returns a classical cMHN object that represents the same distribution as this oMHN object.

        :returns: classical cMHN object representing the same distribution as this oMHN object
        """
        n = self.log_theta.shape[1]
        # subtract observation rates from each element in each column
        equivalent_classical_mhn = self.log_theta[:-1] - self.log_theta[-1]
        # undo changes to the diagonal
        equivalent_classical_mhn[range(n), range(n)] += self.log_theta[-1]
        return cMHN(equivalent_classical_mhn, self.events, self.meta)

    def _get_observation_rate(self, state: np.ndarray) -> float:
        return np.exp(np.sum(self.log_theta[-1, state != 0]))

    def save(self, filename: str):
        """
        Save the oMHN in a CSV file. If metadata is given, it will be stored in a separate JSON file.

        :param filename: name of the CSV file, JSON will be named accordingly
        """
        if self.events is None:
            events_and_observation_labels = None
        else:
            events_and_observation_labels = self.events + ["Observation"]
        pd.DataFrame(self.log_theta, columns=self.events,
                     index=events_and_observation_labels).to_csv(f"{filename}")
        if self.meta is not None:
            json_serializable_meta = {}
            # check if objects in self.meta are JSON serializable, if not, convert them to a string
            for meta_key, meta_value in self.meta.items():
                try:
                    json.dumps(meta_value)
                    json_serializable_meta[meta_key] = meta_value
                except TypeError:
                    json_serializable_meta[meta_key] = str(meta_value)
<<<<<<< HEAD
            with open(f"{filename}_meta.json", "x") as file:
                json.dump(json_serializable_meta, file, indent=4)

    def order_likelihood(self, sigma: tuple[int]) -> float:
        """Marginal likelihood of an order of events.

        Args:
            sigma (tuple[int]): Tuple of integers where the integers represent the events. 

        Returns:
            float: Marginal likelihood of observing sigma.
        """
        return self.get_equivalent_classical_mhn().order_likelihood(sigma)

    def likeliest_order(self, state: np.array, normalize: bool = False) -> tuple[float, np.array]:
        """Returns the likeliest order in which a given state accumulated according to the MHN.

        Args:
            state (np.array):  State (binary, dtype int32), shape (n,) with n the number of total
            events.
            normalize (bool, optional): Whether to normalize among all possible accumulation orders.
            Defaults to False.

        Returns:
            tuple[float, Any]: Likelihood of the likeliest accumulation order and the order itself.  
        """
        return self.get_equivalent_classical_mhn().likeliest_order(state, normalize)

    def m_likeliest_orders(self, state: np.array, m: int, normalize: bool = False) -> tuple[np.array, np.array]:
        """Returns the m likeliest orders in which a given state accumulated according to the MHN.

        Args:
            state (np.array):  State (binary, dtype int32), shape (n,) with n the number of total
            events.
            m (int): Number of likeliest orders to compute.
            normalize (bool, optional): Whether to normalize among all possible accumulation orders.
            Defaults to False.

        Returns:
            tuple[np.array, np.array]: Array of likelihoods of the likeliest accumulation order and
            array of the order itself.
        """
        return self.get_equivalent_classical_mhn().m_likeliest_orders(state, m, normalize)
=======
            with open(f"{filename[:-4]}_meta.json", "w") as file:
                json.dump(json_serializable_meta, file, indent=4)
>>>>>>> ad818a48
<|MERGE_RESOLUTION|>--- conflicted
+++ resolved
@@ -5,14 +5,6 @@
 
 from __future__ import annotations
 
-<<<<<<< HEAD
-from numpy.core.multiarray import array as array
-
-from .original import Likelihood
-from .ssr import state_space_restriction
-
-=======
->>>>>>> ad818a48
 import numpy as np
 import pandas as pd
 import json
@@ -27,41 +19,8 @@
 from .training import likelihood_cmhn
 import warnings
 
-
-<<<<<<< HEAD
 from scipy.linalg.blas import dcopy, dscal, daxpy
 from math import factorial
-
-
-def Q_from_log_theta(log_theta: np.typing.ArrayLike, diag: bool = True):
-    """This function returns the rate matrix Q_Theta of an MHN.
-
-    Args:
-        log_theta (np.typing.ArrayLike): Logarithmic Theta Matrix parametrizing the rate matrix.
-        diag (bool, optional): Whether to include the diagonal of the matrix. Defaults to True.
-
-    Returns:
-        np.array: Q_Theta
-    """
-    n = log_theta.shape[0]
-
-    def bi(x: int):
-        bi = np.array(list(np.binary_repr(x)), dtype=int)
-        ze = np.zeros(n)
-        ze[-len(bi):] = bi
-        return ze
-
-    Q = np.zeros((1 << n, 1 << n))
-    for i in range(1 << n):
-        for y, b_y in enumerate(reversed(bi(i))):
-            if b_y == 0:
-                Q[i + (1 << y)][i] = np.exp(log_theta[y][y] + sum(log_theta[y][x]
-                                                                  for x in np.nonzero(bi(i))[0]))
-    if diag:
-        Q = Q - np.diag(Q.sum(axis=0))
-
-    return Q
-
 
 class bits_fixed_n:
     """
@@ -89,11 +48,7 @@
         self.v, w = w, self.v
         return w
 
-
-class MHN:
-=======
 class cMHN:
->>>>>>> ad818a48
     """
     This class represents a classical Mutual Hazard Network.
     """
@@ -122,11 +77,7 @@
 
         :returns: array or DataFrame with samples as rows and events as columns
         """
-<<<<<<< HEAD
-        art_data = Likelihood.sample_artificial_data(
-=======
         art_data = utilities.sample_artificial_data(
->>>>>>> ad818a48
             self.log_theta, sample_num)
         if as_dataframe:
             df = pd.DataFrame(art_data)
@@ -200,11 +151,7 @@
         nx = 1 << mutation_num
         p0 = np.zeros(nx)
         p0[0] = 1
-<<<<<<< HEAD
-        p_th = state_space_restriction.compute_restricted_inverse(
-=======
         p_th = likelihood_cmhn.compute_restricted_inverse(
->>>>>>> ad818a48
             self.log_theta, state, p0, False)
         return p_th[-1]
 
@@ -674,8 +621,7 @@
                     json_serializable_meta[meta_key] = meta_value
                 except TypeError:
                     json_serializable_meta[meta_key] = str(meta_value)
-<<<<<<< HEAD
-            with open(f"{filename}_meta.json", "x") as file:
+            with open(f"{filename[:-4]}_meta.json", "w") as file:
                 json.dump(json_serializable_meta, file, indent=4)
 
     def order_likelihood(self, sigma: tuple[int]) -> float:
@@ -717,8 +663,4 @@
             tuple[np.array, np.array]: Array of likelihoods of the likeliest accumulation order and
             array of the order itself.
         """
-        return self.get_equivalent_classical_mhn().m_likeliest_orders(state, m, normalize)
-=======
-            with open(f"{filename[:-4]}_meta.json", "w") as file:
-                json.dump(json_serializable_meta, file, indent=4)
->>>>>>> ad818a48
+        return self.get_equivalent_classical_mhn().m_likeliest_orders(state, m, normalize)