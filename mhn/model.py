--- conflicted
+++ resolved
@@ -5,12 +5,8 @@
 
 from __future__ import annotations
 
-<<<<<<< HEAD
 from numpy.core.multiarray import array as array
 
-from cmath import log
-=======
->>>>>>> d3f16e2a
 import numpy as np
 import pandas as pd
 import json
@@ -20,7 +16,6 @@
 import matplotlib.axes
 import matplotlib.colors as colors
 import warnings
-<<<<<<< HEAD
 
 from . import utilities
 from .training import likelihood_cmhn
@@ -30,55 +25,14 @@
 import json
 from math import factorial
 
-
-def Q_from_log_theta(log_theta: np.typing.ArrayLike, diag: bool = True):
-    """This function returns the rate matrix Q_Theta of an MHN.
-
-    Args:
-        log_theta (np.typing.ArrayLike): Logarithmic Theta Matrix parametrizing the rate matrix.
-        diag (bool, optional): Whether to include the diagonal of the matrix. Defaults to True.
-
-    Returns:
-        np.array: Q_Theta
-    """
-    n = log_theta.shape[0]
-
-    def bi(x: int):
-        bi = np.array(list(np.binary_repr(x)), dtype=int)
-        ze = np.zeros(n)
-        ze[-len(bi):] = bi
-        return ze
-
-    Q = np.zeros((1 << n, 1 << n))
-    for i in range(1 << n):
-        for y, b_y in enumerate(reversed(bi(i))):
-            if b_y == 0:
-                Q[i + (1 << y)][i] = np.exp(log_theta[y][y] + sum(log_theta[y][x]
-                                                                  for x in np.nonzero(bi(i))[0]))
-    if diag:
-        Q = Q - np.diag(Q.sum(axis=0))
-
-    return Q
-
+from . import utilities
+from .training import likelihood_cmhn
+import warnings
 
 class bits_fixed_n:
     """
     Iterator over integers whose binary representation has a fixed number of 1s, in lexicographical order
 
-=======
-
-from . import utilities
-from .training import likelihood_cmhn
-import warnings
-
-from scipy.linalg.blas import dcopy, dscal, daxpy
-from math import factorial
-
-class bits_fixed_n:
-    """
-    Iterator over integers whose binary representation has a fixed number of 1s, in lexicographical order
-
->>>>>>> d3f16e2a
     :param n: How many 1s there should be
     :param k: How many bits the integer should have
     """
@@ -101,10 +55,6 @@
         self.v, w = w, self.v
         return w
 
-<<<<<<< HEAD
-
-=======
->>>>>>> d3f16e2a
 class cMHN:
     """
     This class represents a classical Mutual Hazard Network.
